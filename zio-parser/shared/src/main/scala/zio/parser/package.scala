--- conflicted
+++ resolved
@@ -166,25 +166,15 @@
     /** Take a pair to be printed, print the left value with this, and the right value with 'that'. The result is a pair
       * of both printer's results.
       */
-<<<<<<< HEAD
     final def zip[Err2 >: Err, Out2 >: Out, Value2, ZippedValue](
         that: => Printer[Err2, Out2, Value2]
     )(implicit unzippableValue: PUnzippable.In[Value, Value2, ZippedValue]): Printer[Err2, Out2, ZippedValue] =
       Printer.Zip(Printer.Lazy(() => self), Printer.Lazy(() => that), unzippableValue.unzip)
-=======
-    final def zip[Err2 >: Err, Out2 >: Out, Value2, Result2, ZippedValue, ZippedResult](
-        that: => Printer[Err2, Out2, Value2, Result2]
-    )(implicit
-        unzippableValue: PUnzippable.In[Value, Value2, ZippedValue],
-        zippableResult: PZippable.Out[Result, Result2, ZippedResult]
-    ): Printer[Err2, Out2, ZippedValue, ZippedResult] =
-      Printer.Zip(Printer.Lazy(() => self), Printer.Lazy(() => that), unzippableValue.unzip, zippableResult.zip)
   }
-
+   
   implicit class TuplePrinterOps[Err, Out, Value <: Product, Result](
-      private val self: Printer[Err, Out, Value, Result]
+    private val self: Printer[Err, Out, Value, Result]
   ) {
->>>>>>> 53a05962
 
     /** Transforms the printer's input from a given case class for a tuple printer */
     def from[Value2](implicit
